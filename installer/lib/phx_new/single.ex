defmodule Phx.New.Single do
  @moduledoc false
  use Phx.New.Generator
  alias Phx.New.{Project}

  template(:new, [
    {:eex, :project,
     "phx_single/config/config.exs": "config/config.exs",
     "phx_single/config/dev.exs": "config/dev.exs",
     "phx_single/config/prod.exs": "config/prod.exs",
     "phx_single/config/runtime.exs": "config/runtime.exs",
     "phx_single/config/test.exs": "config/test.exs",
     "phx_single/lib/app_name/application.ex": "lib/:app/application.ex",
     "phx_single/lib/app_name.ex": "lib/:app.ex",
     "phx_web/controllers/error_json.ex": "lib/:lib_web_name/controllers/error_json.ex",
     "phx_web/endpoint.ex": "lib/:lib_web_name/endpoint.ex",
     "phx_web/router.ex": "lib/:lib_web_name/router.ex",
     "phx_web/telemetry.ex": "lib/:lib_web_name/telemetry.ex",
     "phx_single/lib/app_name_web.ex": "lib/:lib_web_name.ex",
     "phx_single/mix.exs": "mix.exs",
     "phx_single/README.md": "README.md",
     "phx_single/formatter.exs": ".formatter.exs",
     "phx_single/gitignore": ".gitignore",
     "phx_test/support/conn_case.ex": "test/support/conn_case.ex",
     "phx_single/test/test_helper.exs": "test/test_helper.exs",
     "phx_test/controllers/error_json_test.exs":
       "test/:lib_web_name/controllers/error_json_test.exs"},
    {:keep, :project,
     "phx_web/controllers": "lib/:lib_web_name/controllers",
     "phx_test/controllers": "test/:lib_web_name/controllers"}
  ])

  template(:gettext, [
    {:eex, :project,
     "phx_gettext/gettext.ex": "lib/:lib_web_name/gettext.ex",
     "phx_gettext/en/LC_MESSAGES/errors.po": "priv/gettext/en/LC_MESSAGES/errors.po",
     "phx_gettext/errors.pot": "priv/gettext/errors.pot"}
  ])

  template(:html, [
    {:eex, :project,
     "phx_web/controllers/error_html.ex": "lib/:lib_web_name/controllers/error_html.ex",
     "phx_test/controllers/error_html_test.exs":
       "test/:lib_web_name/controllers/error_html_test.exs",
     "phx_web/components/core_components.ex": "lib/:lib_web_name/components/core_components.ex",
     "phx_web/controllers/page_controller.ex": "lib/:lib_web_name/controllers/page_controller.ex",
     "phx_web/controllers/page_html.ex": "lib/:lib_web_name/controllers/page_html.ex",
     "phx_web/controllers/page_html/home.html.heex":
       "lib/:lib_web_name/controllers/page_html/home.html.heex",
     "phx_test/controllers/page_controller_test.exs":
       "test/:lib_web_name/controllers/page_controller_test.exs",
     "phx_web/components/layouts/root.html.heex":
       "lib/:lib_web_name/components/layouts/root.html.heex",
     "phx_web/components/layouts/app.html.heex":
       "lib/:lib_web_name/components/layouts/app.html.heex",
     "phx_web/components/layouts.ex": "lib/:lib_web_name/components/layouts.ex"},
    {:eex, :web, "phx_assets/logo.svg": "priv/static/images/logo.svg"}
  ])

  template(:ecto, [
    {:eex, :app,
     "phx_ecto/repo.ex": "lib/:app/repo.ex",
     "phx_ecto/formatter.exs": "priv/repo/migrations/.formatter.exs",
     "phx_ecto/seeds.exs": "priv/repo/seeds.exs",
     "phx_ecto/data_case.ex": "test/support/data_case.ex"},
    {:keep, :app, "phx_ecto/priv/repo/migrations": "priv/repo/migrations"}
  ])

  template(:css, [
    {:eex, :web,
     "phx_assets/app.css": "assets/css/app.css",
     "phx_assets/tailwind.config.js": "assets/tailwind.config.js"},
<<<<<<< HEAD
    {:eex, :web,
     "phx_assets/hero_icons/LICENSE.md": "assets/vendor/hero_icons/LICENSE.md",
     "phx_assets/hero_icons/UPGRADE.md": "assets/vendor/hero_icons/UPGRADE.md"},
    {:zip, :web, "phx_assets/hero_icons/optimized.zip": "assets/vendor/hero_icons/optimized"}
=======
    {:keep, :web, "phx_assets/vendor": "assets/vendor"},
    {:eex, :web, "phx_assets/heroicons/LICENSE.md": "assets/vendor/heroicons/LICENSE.md"},
    {:eex, :web, "phx_assets/heroicons/UPGRADE.md": "assets/vendor/heroicons/UPGRADE.md"},
    {:zip, :web, "phx_assets/heroicons/optimized.zip": "assets/vendor/heroicons/optimized"}
>>>>>>> d48c0ed1
  ])

  template(:js, [
    {:eex, :web,
     "phx_assets/app.js": "assets/js/app.js", "phx_assets/topbar.js": "assets/vendor/topbar.js"}
  ])

  template(:no_js, [
    {:text, :web, "phx_static/app.js": "priv/static/assets/app.js"}
  ])

  template(:no_css, [
    {:text, :web,
     "phx_static/app.css": "priv/static/assets/app.css",
     "phx_static/home.css": "priv/static/assets/home.css"}
  ])

  template(:static, [
    {:text, :web,
     "phx_static/robots.txt": "priv/static/robots.txt",
     "phx_static/favicon.ico": "priv/static/favicon.ico"}
  ])

  template(:mailer, [
    {:eex, :app, "phx_mailer/lib/app_name/mailer.ex": "lib/:app/mailer.ex"}
  ])

  def prepare_project(%Project{app: app} = project) when not is_nil(app) do
    %Project{project | project_path: project.base_path}
    |> put_app()
    |> put_root_app()
    |> put_web_app()
  end

  defp put_app(%Project{base_path: base_path} = project) do
    %Project{project | in_umbrella?: in_umbrella?(base_path), app_path: base_path}
  end

  defp put_root_app(%Project{app: app, opts: opts} = project) do
    %Project{
      project
      | root_app: app,
        root_mod: Module.concat([opts[:module] || Macro.camelize(app)])
    }
  end

  defp put_web_app(%Project{app: app} = project) do
    %Project{
      project
      | web_app: app,
        lib_web_name: "#{app}_web",
        web_namespace: Module.concat(["#{project.root_mod}Web"]),
        web_path: project.project_path
    }
  end

  def generate(%Project{} = project) do
    copy_from(project, __MODULE__, :new)

    if Project.ecto?(project), do: gen_ecto(project)
    if Project.html?(project), do: gen_html(project)
    if Project.mailer?(project), do: gen_mailer(project)
    if Project.gettext?(project), do: gen_gettext(project)

    gen_assets(project)
    project
  end

  def gen_html(project) do
    copy_from(project, __MODULE__, :html)
  end

  def gen_gettext(project) do
    copy_from(project, __MODULE__, :gettext)
  end

  def gen_ecto(project) do
    copy_from(project, __MODULE__, :ecto)
    gen_ecto_config(project)
  end

  def gen_assets(%Project{} = project) do
    javascript? = Project.javascript?(project)
    css? = Project.css?(project)
    html? = Project.html?(project)

    copy_from(project, __MODULE__, :static)

    if html? or javascript? do
      command = if javascript?, do: :js, else: :no_js
      copy_from(project, __MODULE__, command)
    end

    if html? or css? do
      command = if css?, do: :css, else: :no_css
      copy_from(project, __MODULE__, command)
    end
  end

  def gen_mailer(%Project{} = project) do
    copy_from(project, __MODULE__, :mailer)
  end
end<|MERGE_RESOLUTION|>--- conflicted
+++ resolved
@@ -70,17 +70,10 @@
     {:eex, :web,
      "phx_assets/app.css": "assets/css/app.css",
      "phx_assets/tailwind.config.js": "assets/tailwind.config.js"},
-<<<<<<< HEAD
     {:eex, :web,
-     "phx_assets/hero_icons/LICENSE.md": "assets/vendor/hero_icons/LICENSE.md",
-     "phx_assets/hero_icons/UPGRADE.md": "assets/vendor/hero_icons/UPGRADE.md"},
-    {:zip, :web, "phx_assets/hero_icons/optimized.zip": "assets/vendor/hero_icons/optimized"}
-=======
-    {:keep, :web, "phx_assets/vendor": "assets/vendor"},
-    {:eex, :web, "phx_assets/heroicons/LICENSE.md": "assets/vendor/heroicons/LICENSE.md"},
-    {:eex, :web, "phx_assets/heroicons/UPGRADE.md": "assets/vendor/heroicons/UPGRADE.md"},
+     "phx_assets/heroicons/LICENSE.md": "assets/vendor/heroicons/LICENSE.md",
+     "phx_assets/heroicons/UPGRADE.md": "assets/vendor/heroicons/UPGRADE.md"},
     {:zip, :web, "phx_assets/heroicons/optimized.zip": "assets/vendor/heroicons/optimized"}
->>>>>>> d48c0ed1
   ])
 
   template(:js, [
